#!/usr/bin/python3.3 -O
"""
Created on August 12, 2013

MNIST with target encoded as ideal image (784 points), MSE.

Copyright (c) 2013 Samsung Electronics Co., Ltd.
"""


from veles.external.freetype import (Face, FT_Matrix, FT_LOAD_RENDER,
                                     # pylint: disable=E0611
                                     FT_Vector, FT_Set_Transform, byref)
import logging
import numpy
import os

from veles.config import root
import veles.formats as formats
from veles.mutable import Bool
import veles.opencl_types as opencl_types
import veles.plotting_units as plotting_units
import veles.znicz.nn_units as nn_units
import veles.znicz.all2all as all2all
import veles.znicz.decision as decision
import veles.znicz.evaluator as evaluator
import veles.znicz.gd as gd
import veles.znicz.image_saver as image_saver
import veles.znicz.samples.mnist as mnist


root.defaults = {"decision": {"fail_iterations": 100,
                              "snapshot_prefix": "mnist_784"},
                 "loader": {"minibatch_maxsize": 100},
                 "weights_plotter": {"limit": 16},
                 "mnist784": {"global_alpha": 0.001,
                              "global_lambda": 0.00005,
                              "layers": [784, 784],
                              "path_for_load_data":
                              os.path.join(root.common.test_dataset_root,
                                           "arial.ttf")}}


def do_plot(fontPath, text, size, angle, sx, sy,
            randomizePosition, SX, SY):
    face = Face(bytes(fontPath, 'UTF-8'))
    # face.set_char_size(48 * 64)
    face.set_pixel_sizes(0, size)

    c = text[0]

    angle = (angle / 180.0) * numpy.pi

    mx_r = numpy.array([[numpy.cos(angle), -numpy.sin(angle)],
                        [numpy.sin(angle), numpy.cos(angle)]],
                       dtype=numpy.double)
    mx_s = numpy.array([[sx, 0.0],
                        [0.0, sy]], dtype=numpy.double)

    mx = numpy.dot(mx_s, mx_r)

    matrix = FT_Matrix((int)(mx[0, 0] * 0x10000),
                       (int)(mx[0, 1] * 0x10000),
                       (int)(mx[1, 0] * 0x10000),
                       (int)(mx[1, 1] * 0x10000))
    flags = FT_LOAD_RENDER
    pen = FT_Vector(0, 0)
    FT_Set_Transform(face._FT_Face, byref(matrix), byref(pen))

    j = 0
    while True:
        slot = face.glyph
        if not face.get_char_index(c):
            return None
        face.load_char(c, flags)
        bitmap = slot.bitmap
        width = bitmap.width
        height = bitmap.rows
        if width > SX or height > SY:
            j = j + 1
            face.set_pixel_sizes(0, size - j)
            # logging.info("Set pixel size for font %s to %d" % (
            #    fontPath, size - j))
            continue
        break

    if randomizePosition:
        x = int(numpy.floor(numpy.random.rand() * (SX - width)))
        y = int(numpy.floor(numpy.random.rand() * (SY - height)))
    else:
        x = int(numpy.floor((SX - width) * 0.5))
        y = int(numpy.floor((SY - height) * 0.5))

    img = numpy.zeros([SY, SX], dtype=numpy.uint8)
    img[y:y + height, x: x + width] = numpy.array(
        bitmap.buffer, dtype=numpy.uint8).reshape(height, width)
    if img.max() == img.min():
        logging.info("Font %s returned empty glyph" % (fontPath))
        return None
    return img


class Loader(mnist.Loader):
    """Loads MNIST dataset.
    """
    def load_data(self):
        """Here we will load MNIST data.
        """
        super(Loader, self).load_data()
        self.class_target.reset()
        self.class_target.v = numpy.zeros(
            [10, 784], dtype=opencl_types.dtypes[root.common.dtype])
        for i in range(0, 10):
            img = do_plot(root.mnist784.path_for_load_data,
                          "%d" % (i,), 28, 0.0, 1.0, 1.0, False, 28, 28)
            self.class_target[i] = img.ravel().astype(
                opencl_types.dtypes[root.common.dtype])
            formats.normalize(self.class_target[i])
        self.original_target = numpy.zeros(
            [self.original_labels.shape[0], self.class_target.v.shape[1]],
            dtype=opencl_types.dtypes[root.common.dtype])
        for i in range(0, self.original_labels.shape[0]):
            label = self.original_labels[i]
            self.original_target[i] = self.class_target[label]


class Workflow(nn_units.NNWorkflow):
    """Sample workflow.
    """
    def __init__(self, workflow, **kwargs):
        layers = kwargs.get("layers")
        device = kwargs.get("device")
        kwargs["layers"] = layers
        kwargs["device"] = device
        super(Workflow, self).__init__(workflow, **kwargs)

        self.repeater.link_from(self.start_point)

        self.loader = Loader(self,
                             minibatch_maxsize=root.loader.minibatch_maxsize)
        self.loader.link_from(self.repeater)

        # Add fwds units
        del self.fwds[:]
        for i in range(0, len(layers)):
            aa = all2all.All2AllTanh(self, output_shape=[layers[i]],
                                     device=device)
            self.fwds.append(aa)
            if i:
<<<<<<< HEAD
                self.forward[i].link_from(self.forward[i - 1])
                self.forward[i].link_attrs(self.forward[i - 1],
                                           ("input", "output"))
            else:
                self.forward[i].link_from(self.loader)
                self.forward[i].link_attrs(self.loader,
                                           ("input", "minibatch_data"))
=======
                self.fwds[i].link_from(self.fwds[i - 1])
                self.fwds[i].input = self.fwds[i - 1].output
            else:
                self.fwds[i].link_from(self.loader)
                self.fwds[i].input = self.loader.minibatch_data
>>>>>>> 8ca0eff9

        # Add evaluator for single minibatch
        self.evaluator = evaluator.EvaluatorMSE(self, device=device)
        self.evaluator.link_from(self.fwds[-1])
        self.evaluator.link_attrs(self.fwds[-1], ("y", "output"))
        self.evaluator.link_attrs(self.loader,
                           ("batch_size", "minibatch_size"),
                           ("target", "minibatch_target"),
                           ("labels", "minibatch_labels"),
                           ("max_samples_per_epoch", "total_samples"),
                           "class_target")

        # Add decision unit
        self.decision = decision.Decision(
            self,
            snapshot_prefix=root.decision.snapshot_prefix,
            fail_iterations=root.decision.fail_iterations)
        self.decision.link_from(self.evaluator)
        self.decision.link_attrs(self.loader,
                                 "minibatch_class",
                                 "no_more_minibatches_left",
                                 "class_samples")
        self.decision.link_attrs(
            self.evaluator,
            ("minibatch_n_err", "n_err"),
            ("minibatch_metrics", "metrics"))

        # Add Image Saver unit
        self.image_saver = image_saver.ImageSaver(self)
        self.image_saver.link_from(self.decision)
        self.image_saver.link_attrs(self.evaluator,
                                    ("output", "y"), "target")
        self.image_saver.link_attrs(self.loader,
                                    ("input", "minibatch_data"),
                                    ("indexes", "minibatch_indexes"),
                                    ("labels", "minibatch_labels"),
                                    "minibatch_class", "minibatch_size")
        self.image_saver.link_attrs(self.decision,
                                    ("this_save_time", "snapshot_time"))
        self.image_saver.gate_skip = ~self.decision.just_snapshotted

        # Add gradient descent units
        del self.gds[:]
        self.gds.extend(None for i in range(0, len(self.fwds)))
        self.gds[-1] = gd.GDTanh(self, device=device)
        self.gds[-1].link_from(self.image_saver)
        self.gds[-1].link_attrs(self.fwds[-1],
                               ("y", "output"),
                               ("h", "input"),
                               "weights", "bias")
        self.gds[-1].link_attrs(self.evaluator, "err_y")
        self.gds[-1].link_attrs(self.loader, ("batch_size", "minibatch_size"))
        self.gds[-1].gate_skip = self.decision.gd_skip
        for i in range(len(self.fwds) - 2, -1, -1):
            self.gds[i] = gd.GDTanh(self, device=device)
            self.gds[i].link_from(self.gds[i + 1])
            self.gds[i].link_attrs(self.fwds[i],
                                  ("y", "output"),
                                  ("h", "input"),
                                  "weights", "bias")
            self.gds[i].link_attrs(self.loader, ("batch_size",
                                                "minibatch_size"))
            self.gds[i].link_attrs(self.gds[i + 1], ("err_y", "err_h"))
            self.gds[i].gate_skip = self.decision.gd_skip
        self.repeater.link_from(self.gds[0])

        self.end_point.link_from(self.decision)
        self.end_point.gate_block = ~self.decision.complete

        self.loader.gate_block = self.decision.complete

        # MSE plotter
        self.plt = []
        styles = ["r-", "b-", "k-"]
        for i in range(0, 3):
            self.plt.append(plotting_units.AccumulatingPlotter(
                self, name="mse", plot_style=styles[i]))
            self.plt[-1].link_attrs(self.decision, ("input", "epoch_metrics"))
            self.plt[-1].input_field = i
            self.plt[-1].link_from(self.decision if not i else
                                   self.plt[-2])
            self.plt[-1].gate_block = (~self.decision.epoch_ended if not i
                                       else Bool(False))
        self.plt[0].clear_plot = True
        # Weights plotter
        # """
        self.decision.vectors_to_sync[self.gds[0].weights] = 1
        self.plt_mx = plotting_units.Weights2D(
            self, name="First Layer Weights",
            limit=root.weights_plotter.limit)
<<<<<<< HEAD
        self.plt_mx.link_attrs(self.gd[0], ("input", "weights"))
        self.plt_mx.input_field = "v"
        self.plt_mx.link_attrs(self.forward[0], ("get_shape_from", "input"))
=======
        self.plt_mx.input = self.gds[0].weights
        self.plt_mx.input_field = "v"
        self.plt_mx.get_shape_from = self.fwds[0].input
>>>>>>> 8ca0eff9
        self.plt_mx.link_from(self.decision)
        self.plt_mx.gate_block = ~self.decision.epoch_ended
        # """
        # Image plotter
        self.decision.vectors_to_sync[self.fwds[0].input] = 1
        self.decision.vectors_to_sync[self.fwds[-1].output] = 1
        self.decision.vectors_to_sync[self.evaluator.target] = 1
        self.plt_img = plotting_units.Image(self, name="output sample")
        self.plt_img.inputs.append(self.decision.sample_input)
        self.plt_img.input_fields.append(0)
        self.plt_img.inputs.append(self.decision.sample_output)
        self.plt_img.input_fields.append(0)
        self.plt_img.inputs.append(self.decision.sample_target)
        self.plt_img.input_fields.append(0)
        self.plt_img.link_from(self.decision)
        self.plt_img.gate_block = ~self.decision.epoch_ended
        # Max plotter
        self.plt_max = []
        styles = ["r--", "b--", "k--"]
        for i in range(0, 3):
            self.plt_max.append(plotting_units.AccumulatingPlotter(
                self, name="mse", plot_style=styles[i]))
            self.plt_max[-1].link_attrs(self.decision,
                                        ("input", "epoch_metrics"))
            self.plt_max[-1].input_field = i
            self.plt_max[-1].input_offs = 1
            self.plt_max[-1].link_from(self.plt[-1] if not i else
                                       self.plt_max[-2])
        # Min plotter
        self.plt_min = []
        styles = ["r:", "b:", "k:"]
        for i in range(0, 3):
            self.plt_min.append(plotting_units.AccumulatingPlotter(
                self, name="mse", plot_style=styles[i]))
            self.plt_min[-1].link_attrs(self.decision,
                                        ("input", "epoch_metrics"))
            self.plt_min[-1].input_field = i
            self.plt_min[-1].input_offs = 2
            self.plt_min[-1].link_from(self.plt_max[-1] if not i else
                                       self.plt_min[-2])
        self.plt_min[-1].redraw_plot = True

    def initialize(self, global_alpha, global_lambda, device):
        super(Workflow, self).initialize(global_alpha=global_alpha,
                                         global_lambda=global_lambda,
                                         device=device)


def run(load, main):
    load(Workflow, layers=root.mnist784.layers)
    main(global_alpha=root.mnist784.global_alpha,
         global_lambda=root.mnist784.global_lambda)<|MERGE_RESOLUTION|>--- conflicted
+++ resolved
@@ -147,21 +147,13 @@
                                      device=device)
             self.fwds.append(aa)
             if i:
-<<<<<<< HEAD
-                self.forward[i].link_from(self.forward[i - 1])
-                self.forward[i].link_attrs(self.forward[i - 1],
+                self.fwds[i].link_from(self.fwds[i - 1])
+                self.fwds[i].link_attrs(self.fwds[i - 1],
                                            ("input", "output"))
             else:
-                self.forward[i].link_from(self.loader)
-                self.forward[i].link_attrs(self.loader,
+                self.fwds[i].link_from(self.loader)
+                self.fwds[i].link_attrs(self.loader,
                                            ("input", "minibatch_data"))
-=======
-                self.fwds[i].link_from(self.fwds[i - 1])
-                self.fwds[i].input = self.fwds[i - 1].output
-            else:
-                self.fwds[i].link_from(self.loader)
-                self.fwds[i].input = self.loader.minibatch_data
->>>>>>> 8ca0eff9
 
         # Add evaluator for single minibatch
         self.evaluator = evaluator.EvaluatorMSE(self, device=device)
@@ -252,15 +244,9 @@
         self.plt_mx = plotting_units.Weights2D(
             self, name="First Layer Weights",
             limit=root.weights_plotter.limit)
-<<<<<<< HEAD
-        self.plt_mx.link_attrs(self.gd[0], ("input", "weights"))
+        self.plt_mx.link_attrs(self.gds[0], ("input", "weights"))
         self.plt_mx.input_field = "v"
-        self.plt_mx.link_attrs(self.forward[0], ("get_shape_from", "input"))
-=======
-        self.plt_mx.input = self.gds[0].weights
-        self.plt_mx.input_field = "v"
-        self.plt_mx.get_shape_from = self.fwds[0].input
->>>>>>> 8ca0eff9
+        self.plt_mx.link_attrs(self.fwds[0], ("get_shape_from", "input"))
         self.plt_mx.link_from(self.decision)
         self.plt_mx.gate_block = ~self.decision.epoch_ended
         # """

--- conflicted
+++ resolved
@@ -98,10 +98,6 @@
             "channels_dir", "rect", "channel_map", "pos", "sz",
             "class_samples", "grayscale", "file_map", "cache_fnme"]
         self.exports = ["rect", "pos", "sz"]
-
-    def initialize(self, **kwargs):
-        super(Loader, self).initialize(self, **kwargs)
-        self.w_neg = kwargs.get("w_neg", self.w_neg)
 
     def from_jp2(self, fnme):
         try:
@@ -619,21 +615,13 @@
                                             device=device)
             self.fwds.append(aa)
             if i:
-<<<<<<< HEAD
-                self.forward[i].link_from(self.forward[i - 1])
-                self.forward[i].link_attrs(self.forward[i - 1],
+                self.fwds[i].link_from(self.fwds[i - 1])
+                self.fwds[i].link_attrs(self.fwds[i - 1],
                                            ("input", "output"))
             else:
-                self.forward[i].link_from(self.loader)
-                self.forward[i].link_attrs(self.loader,
+                self.fwds[i].link_from(self.loader)
+                self.fwds[i].link_attrs(self.loader,
                                            ("input", "minibatch_data"))
-=======
-                self.fwds[i].link_from(self.fwds[i - 1])
-                self.fwds[i].input = self.fwds[i - 1].output
-            else:
-                self.fwds[i].link_from(self.loader)
-                self.fwds[i].input = self.loader.minibatch_data
->>>>>>> 8ca0eff9
 
         # Add Image Saver unit
         self.image_saver = image_saver.ImageSaver(self, yuv=True)
@@ -726,13 +714,8 @@
         self.plt_w = plotting_units.Weights2D(
             self, name="First Layer Weights", limit=root.weights_plotter.limit,
             yuv=True)
-<<<<<<< HEAD
-        self.plt_w.input = [self.gd[0].weights.v]
-        self.plt_w.link_attrs(self.forward[0], ("get_shape_from", "input"))
-=======
         self.plt_w.input = [self.gds[0].weights.v]
-        self.plt_w.get_shape_from = self.fwds[0].input
->>>>>>> 8ca0eff9
+        self.plt_w.link_attrs(self.fwds[0], ("get_shape_from", "input"))
         self.plt_w.input_field = 0
         self.plt_w.link_from(self.decision)
         self.plt_w.gate_block = ~self.decision.epoch_ended

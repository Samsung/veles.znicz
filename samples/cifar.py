#!/usr/bin/python3.3 -O
"""
Created on Jul 3, 2013

Cifar all2all.

Copyright (c) 2013 Samsung Electronics Co., Ltd.
"""


import numpy
import os
import pickle

from veles.config import root
import veles.formats as formats
from veles.mutable import Bool
import veles.opencl_types as opencl_types
import veles.plotting_units as plotting_units
import veles.znicz.all2all as all2all
import veles.znicz.decision as decision
import veles.znicz.evaluator as evaluator
import veles.znicz.gd as gd
import veles.znicz.image_saver as image_saver
import veles.znicz.loader as loader
import veles.znicz.nn_units as nn_units
import veles.znicz.accumulator as accumulator

train_dir = os.path.join(root.common.test_dataset_root, "cifar/10")
validation_dir = os.path.join(root.common.test_dataset_root,
                              "cifar/10/test_batch")

root.defaults = {"decision": {"fail_iterations": 100,
                              "snapshot_prefix": "cifar"},
                 "image_saver": {"out_dirs":
                                 [os.path.join(root.common.cache_dir,
                                               "tmp/test"),
                                  os.path.join(root.common.cache_dir,
                                               "tmp/validation"),
                                  os.path.join(root.common.cache_dir,
                                               "tmp/train")]},
                 "loader": {"minibatch_maxsize": 180},
                 "accumulator": {"n_bars": 30},
                 "weights_plotter": {"limit": 25},
                 "cifar": {"global_alpha": 0.1,
                           "global_lambda": 0.00005,
                           "layers": [100, 10],
                           "path_for_load_data": {"train": train_dir,
                                                  "validation":
                                                  validation_dir}}}


class Loader(loader.FullBatchLoader):
    """Loads Cifar dataset.
    """
    def load_data(self):
        """Here we will load data.
        """
        n_classes = 10
        self.original_data = numpy.zeros([60000, 32, 32, 3],
                                         dtype=numpy.float32)
        self.original_labels = numpy.zeros(
            60000, dtype=opencl_types.itypes[
                opencl_types.get_itype_from_size(n_classes)])

        # Load Validation
        fin = open(root.cifar.path_for_load_data.validation, "rb")
        u = pickle._Unpickler(fin)
        u.encoding = 'latin1'
        vle = u.load()
        fin.close()
        self.original_data[:10000] = formats.interleave(
            vle["data"].reshape(10000, 3, 32, 32))[:]
        self.original_labels[:10000] = vle["labels"][:]

        # Load Train
        for i in range(1, 6):
            fin = open(os.path.join(root.cifar.path_for_load_data.train,
                                    ("data_batch_%d" % i)), "rb")
            u = pickle._Unpickler(fin)
            u.encoding = 'latin1'
            vle = u.load()
            fin.close()
            self.original_data[i * 10000: (i + 1) * 10000] = (
                formats.interleave(vle["data"].reshape(10000, 3, 32, 32))[:])
            self.original_labels[i * 10000: (i + 1) * 10000] = vle["labels"][:]

        self.class_samples[0] = 0
        self.nextclass_offsets[0] = 0
        self.class_samples[1] = 10000
        self.nextclass_offsets[1] = 10000
        self.class_samples[2] = 50000
        self.nextclass_offsets[2] = 60000

        self.total_samples = self.original_data.shape[0]

        for sample in self.original_data:
            formats.normalize(sample)


class Workflow(nn_units.NNWorkflow):
    """Sample workflow.
    """
    def __init__(self, workflow, **kwargs):
        layers = kwargs.get("layers")
        device = kwargs.get("device")
        kwargs["layers"] = layers
        kwargs["device"] = device
        super(Workflow, self).__init__(workflow, **kwargs)

        self.repeater.link_from(self.start_point)

        self.loader = Loader(self)
        self.loader.link_from(self.repeater)

        # Add fwds units
        del self.fwds[:]
        for i in range(0, len(layers)):
            if i < len(layers) - 1:
                aa = all2all.All2AllTanh(self, output_shape=[layers[i]],
                                         device=device)
            else:
                aa = all2all.All2AllSoftmax(self, output_shape=[layers[i]],
                                            device=device)
            self.fwds.append(aa)
            if i:
<<<<<<< HEAD
                self.forward[i].link_from(self.forward[i - 1])
                self.forward[i].link_attrs(self.forward[i - 1],
                                           ("input", "output"))
            else:
                self.forward[i].link_from(self.loader)
                self.forward[i].link_attrs(self.loader,
                                           ("input", "minibatch_data"))
=======
                self.fwds[i].link_from(self.fwds[i - 1])
                self.fwds[i].input = self.fwds[i - 1].output
            else:
                self.fwds[i].link_from(self.loader)
                self.fwds[i].input = self.loader.minibatch_data
>>>>>>> 8ca0eff9

        # Add Accumulator units
        self.accumulator = []
        for i in range(0, len(layers)):
            accum = accumulator.RangeAccumulator(self,
                                                 bars=root.accumulator.n_bars)
            self.accumulator.append(accum)
            if i:
                self.accumulator[i].link_from(self.accumulator[i - 1])
            else:
                self.accumulator[i].link_from(self.fwds[-1])

            self.accumulator[i].link_attrs(self.fwds[i],
                                           ("input", "output"))

        # Add Image Saver unit
        self.image_saver = image_saver.ImageSaver(
            self, out_dirs=root.image_saver.out_dirs)
        self.image_saver.link_from(self.accumulator[-1])
        self.image_saver.link_attrs(self.fwds[-1],
                                    "output", "max_idx")
        self.image_saver.link_attrs(self.loader,
                                    ("input", "minibatch_data"),
                                    ("indexes", "minibatch_indexes"),
                                    ("labels", "minibatch_labels"),
                                    "minibatch_class", "minibatch_size")

        # Add evaluator for single minibatch
        self.evaluator = evaluator.EvaluatorSoftmax(self, device=device)
        self.evaluator.link_from(self.image_saver)
        self.evaluator.link_attrs(self.fwds[-1], ("y", "output"), "max_idx")
        self.evaluator.link_attrs(self.loader,
                           ("batch_size", "minibatch_size"),
                           ("labels", "minibatch_labels"),
                           ("max_samples_per_epoch", "total_samples"))

        # Add decision unit
        self.decision = decision.Decision(
            self, fail_iterations=root.decision.fail_iterations,
            snapshot_prefix=root.decision.snapshot_prefix)
        self.decision.link_from(self.evaluator)
        self.decision.link_attrs(self.loader,
                                 "minibatch_class",
                                 "no_more_minibatches_left",
                                 "class_samples")
        self.decision.link_attrs(
            self.evaluator,
            ("minibatch_n_err", "n_err"),
            ("minibatch_confusion_matrix", "confusion_matrix"))

        self.image_saver.gate_skip = ~self.decision.just_snapshotted
        self.image_saver.link_attrs(self.decision,
                                    ("this_save_time", "snapshot_time"))
        for i in range(0, len(layers)):
            self.accumulator[i].reset_flag = ~self.decision.epoch_ended

        # Add gradient descent units
        del self.gds[:]
        self.gds.extend(None for i in range(0, len(self.fwds)))
        self.gds[-1] = gd.GDSM(self, device=device)
        self.gds[-1].link_from(self.decision)
        self.gds[-1].link_attrs(self.fwds[-1],
                               ("y", "output"),
                               ("h", "input"),
                               "weights", "bias")
        self.gds[-1].link_attrs(self.evaluator, "err_y")
        self.gds[-1].link_attrs(self.loader, ("batch_size", "minibatch_size"))
        self.gds[-1].gate_skip = self.decision.gd_skip
        for i in range(len(self.fwds) - 2, -1, -1):
            self.gds[i] = gd.GDTanh(self, device=device)
            self.gds[i].link_from(self.gds[i + 1])
            self.gds[i].link_attrs(self.fwds[i],
                                  ("y", "output"),
                                  ("h", "input"),
                                  "weights", "bias")
            self.gds[i].link_attrs(self.loader, ("batch_size",
                                                "minibatch_size"))
            self.gds[i].link_attrs(self.gds[i + 1], ("err_y", "err_h"))
            self.gds[i].gate_skip = self.decision.gd_skip
        self.repeater.link_from(self.gds[0])

        self.end_point.link_from(self.decision)
        self.end_point.gate_block = ~self.decision.complete

        self.loader.gate_block = self.decision.complete

        # Error plotter
        self.plt = []
        styles = ["r-", "b-", "k-"]
        for i in range(0, 3):
            self.plt.append(plotting_units.AccumulatingPlotter(
                self, name="num errors", plot_style=styles[i]))
            self.plt[-1].link_attrs(self.decision, ("input", "epoch_n_err_pt"))
            self.plt[-1].input_field = i
            self.plt[-1].link_from(self.decision if not i else self.plt[-2])
            self.plt[-1].gate_block = (~self.decision.epoch_ended if not i
                                       else Bool(False))
        self.plt[0].clear_plot = True
        self.plt[-1].redraw_plot = True
        # Matrix plotter
<<<<<<< HEAD

        self.decision.vectors_to_sync[self.gd[0].weights] = 1
        self.plt_w = plotting_units.Weights2D(
            self, name="First Layer Weights", limit=root.weights_plotter.limit)
        self.plt_w.link_attrs(self.gd[0], ("input", "weights"))
        self.plt_w.link_attrs(self.forward[0], ("get_shape_from", "input"))
=======
        # """
        self.decision.vectors_to_sync[self.gds[0].weights] = 1
        self.plt_w = plotting_units.Weights2D(
            self, name="First Layer Weights", limit=root.weights_plotter.limit)
        self.plt_w.input = self.gds[0].weights
        self.plt_w.get_shape_from = self.fwds[0].input
>>>>>>> 8ca0eff9
        self.plt_w.input_field = "v"
        self.plt_w.link_from(self.decision)
        self.plt_w.gate_block = ~self.decision.epoch_ended

        # Confusion matrix plotter
        self.plt_mx = []
        for i in range(0, len(self.decision.confusion_matrixes)):
            self.plt_mx.append(plotting_units.MatrixPlotter(
                self, name=(("Test", "Validation", "Train")[i] + " matrix")))
            self.plt_mx[-1].link_attrs(self.decision,
                                       ("input", "confusion_matrixes"))
            self.plt_mx[-1].input_field = i
            self.plt_mx[-1].link_from(self.plt[-1])
            self.plt_mx[-1].gate_block = ~self.decision.epoch_ended

        # Histogram plotter
        self.plt_hist = []
        for i in range(0, len(layers)):
            hist = plotting_units.Histogram(self, name="Histogram output %s" %
                                            (i + 1))
            self.plt_hist.append(hist)
            self.plt_hist[i].link_from(self.decision)
            self.plt_hist[i].link_attrs(self.accumulator[i],
                                        ("input", "output"),
                                        ("x", "input"), "n_bars")
            self.plt_hist[i].gate_block = ~self.decision.epoch_ended

        # MultiHistogram plotter
        self.plt_multi_hist = []
        for i in range(0, len(layers)):
            multi_hist = plotting_units.MultiHistogram(
                self, name="Histogram weights %s" % (i + 1))
            self.plt_multi_hist.append(multi_hist)
            self.plt_multi_hist[i].link_from(self.decision)
<<<<<<< HEAD
            self.plt_multi_hist[i].link_attrs(self.forward[i],
                                              ("input", "weights"))
            self.plt_multi_hist[i].hist_number = self.forward[
                i].output_shape[0]
=======
            self.plt_multi_hist[i].hist_number = self.fwds[
                i].output_shape[0]
            self.plt_multi_hist[i].input = self.fwds[i].weights
>>>>>>> 8ca0eff9
            self.plt_multi_hist[i].gate_block = ~self.decision.epoch_ended

    def initialize(self, global_alpha, global_lambda, minibatch_maxsize,
                   device):
        super(Workflow, self).initialize(global_alpha=global_alpha,
                                         global_lambda=global_lambda,
                                         minibatch_maxsize=minibatch_maxsize,
                                         device=device)


def run(load, main):
    load(Workflow, layers=root.cifar.layers)
    main(global_alpha=root.cifar.global_alpha,
         global_lambda=root.cifar.global_lambda,
         minibatch_maxsize=root.loader.minibatch_maxsize)<|MERGE_RESOLUTION|>--- conflicted
+++ resolved
@@ -124,21 +124,13 @@
                                             device=device)
             self.fwds.append(aa)
             if i:
-<<<<<<< HEAD
-                self.forward[i].link_from(self.forward[i - 1])
-                self.forward[i].link_attrs(self.forward[i - 1],
+                self.fwds[i].link_from(self.fwds[i - 1])
+                self.fwds[i].link_attrs(self.fwds[i - 1],
                                            ("input", "output"))
             else:
-                self.forward[i].link_from(self.loader)
-                self.forward[i].link_attrs(self.loader,
+                self.fwds[i].link_from(self.loader)
+                self.fwds[i].link_attrs(self.loader,
                                            ("input", "minibatch_data"))
-=======
-                self.fwds[i].link_from(self.fwds[i - 1])
-                self.fwds[i].input = self.fwds[i - 1].output
-            else:
-                self.fwds[i].link_from(self.loader)
-                self.fwds[i].input = self.loader.minibatch_data
->>>>>>> 8ca0eff9
 
         # Add Accumulator units
         self.accumulator = []
@@ -239,21 +231,12 @@
         self.plt[0].clear_plot = True
         self.plt[-1].redraw_plot = True
         # Matrix plotter
-<<<<<<< HEAD
 
         self.decision.vectors_to_sync[self.gd[0].weights] = 1
         self.plt_w = plotting_units.Weights2D(
             self, name="First Layer Weights", limit=root.weights_plotter.limit)
-        self.plt_w.link_attrs(self.gd[0], ("input", "weights"))
-        self.plt_w.link_attrs(self.forward[0], ("get_shape_from", "input"))
-=======
-        # """
-        self.decision.vectors_to_sync[self.gds[0].weights] = 1
-        self.plt_w = plotting_units.Weights2D(
-            self, name="First Layer Weights", limit=root.weights_plotter.limit)
-        self.plt_w.input = self.gds[0].weights
-        self.plt_w.get_shape_from = self.fwds[0].input
->>>>>>> 8ca0eff9
+        self.plt_w.link_attrs(self.gds[0], ("input", "weights"))
+        self.plt_w.link_attrs(self.fwds[0], ("get_shape_from", "input"))
         self.plt_w.input_field = "v"
         self.plt_w.link_from(self.decision)
         self.plt_w.gate_block = ~self.decision.epoch_ended
@@ -288,16 +271,10 @@
                 self, name="Histogram weights %s" % (i + 1))
             self.plt_multi_hist.append(multi_hist)
             self.plt_multi_hist[i].link_from(self.decision)
-<<<<<<< HEAD
-            self.plt_multi_hist[i].link_attrs(self.forward[i],
+            self.plt_multi_hist[i].link_attrs(self.fwds[i],
                                               ("input", "weights"))
-            self.plt_multi_hist[i].hist_number = self.forward[
-                i].output_shape[0]
-=======
             self.plt_multi_hist[i].hist_number = self.fwds[
                 i].output_shape[0]
-            self.plt_multi_hist[i].input = self.fwds[i].weights
->>>>>>> 8ca0eff9
             self.plt_multi_hist[i].gate_block = ~self.decision.epoch_ended
 
     def initialize(self, global_alpha, global_lambda, minibatch_maxsize,

--- conflicted
+++ resolved
@@ -170,36 +170,20 @@
                                             device=device)
             self.fwds.append(aa)
             if i:
-<<<<<<< HEAD
-                self.forward[i].link_from(self.forward[i - 1])
-                self.forward[i].link_attrs(self.forward[i - 1],
+                self.fwds[i].link_from(self.fwds[i - 1])
+                self.fwds[i].link_attrs(self.fwds[i - 1],
                                            ("input", "output"))
             else:
-                self.forward[i].link_from(self.loader)
-                self.forward[i].link_attrs(self.loader,
+                self.fwds[i].link_from(self.loader)
+                self.fwds[i].link_attrs(self.loader,
                                            ("input", "minibatch_data"))
-
-        # Add evaluator for single minibatch
-        self.ev = evaluator.EvaluatorSoftmax(self, device=device)
-        self.ev.link_from(self.forward[-1])
-        self.ev.link_attrs(self.forward[-1], ("y", "output"), "max_idx")
-        self.ev.link_attrs(self.loader,
-                           ("labels", "minibatch_labels"),
-=======
-                self.fwds[i].link_from(self.fwds[i - 1])
-                self.fwds[i].input = self.fwds[i - 1].output
-            else:
-                self.fwds[i].link_from(self.loader)
-                self.fwds[i].input = self.loader.minibatch_data
 
         # Add evaluator for single minibatch
         self.evaluator = evaluator.EvaluatorSoftmax(self, device=device)
         self.evaluator.link_from(self.fwds[-1])
-        self.evaluator.y = self.fwds[-1].output
-        self.evaluator.labels = self.loader.minibatch_labels
-        self.evaluator.max_idx = self.fwds[-1].max_idx
+        self.evaluator.link_attrs(self.fwds[-1], ("y", "output"), "max_idx")
         self.evaluator.link_attrs(self.loader,
->>>>>>> 8ca0eff9
+                           ("labels", "minibatch_labels"),
                            ("batch_size", "minibatch_size"),
                            ("max_samples_per_epoch", "total_samples"))
 
@@ -221,36 +205,11 @@
         self.ipython.gate_skip = ~self.decision.epoch_ended
 
         # Add gradient descent units
-<<<<<<< HEAD
-        del self.gd[:]
-        self.gd.extend(list(None for i in range(0, len(self.forward))))
-        self.gd[-1] = gd.GDSM(self, device=device)
-        self.gd[-1].link_from(self.ipython)
-        self.gd[-1].link_attrs(self.ev, "err_y")
-        self.gd[-1].link_attrs(self.forward[-1],
-                               ("y", "output"),
-                               ("h", "input"),
-                               "weights", "bias")
-        self.gd[-1].gate_skip = self.decision.gd_skip
-        self.gd[-1].link_attrs(self.loader, ("batch_size", "minibatch_size"))
-        for i in range(len(self.forward) - 2, -1, -1):
-            self.gd[i] = gd.GDTanh(self, device=device)
-            self.gd[i].link_from(self.gd[i + 1])
-            self.gd[i].link_attrs(self.gd[i + 1], ("err_y", "err_h"))
-            self.gd[i].link_attrs(self.forward[i],
-                                  ("y", "output"),
-                                  ("h", "input"),
-                                  "weights", "bias")
-            self.gd[i].gate_skip = self.decision.gd_skip
-            self.gd[i].link_attrs(self.loader,
-                                  ("batch_size", "minibatch_size"))
-        self.repeater.link_from(self.gd[0])
-=======
         del self.gds[:]
         self.gds.extend(list(None for i in range(0, len(self.fwds))))
         self.gds[-1] = gd.GDSM(self, device=device)
         self.gds[-1].link_from(self.ipython)
-        self.gds[-1].err_y = self.evaluator.err_y
+        self.gds[-1].link_attrs(self.evaluator, "err_y"
         self.gds[-1].link_attrs(self.fwds[-1],
                                ("y", "output"),
                                ("h", "input"),
@@ -260,15 +219,15 @@
         for i in range(len(self.fwds) - 2, -1, -1):
             self.gds[i] = gd.GDTanh(self, device=device)
             self.gds[i].link_from(self.gds[i + 1])
-            self.gds[i].err_y = self.gds[i + 1].err_h
+            self.gds[i].link_attrs(self.gds[i + 1], ("err_y", "err_h"))
             self.gds[i].link_attrs(self.fwds[i],
                                   ("y", "output"),
                                   ("h", "input"),
                                   "weights", "bias")
             self.gds[i].gate_skip = self.decision.gd_skip
-            self.gds[i].batch_size = self.loader.minibatch_size
+            self.gds[i].link_attrs(self.loader,
+                                  ("batch_size", "minibatch_size"))
         self.repeater.link_from(self.gds[0])
->>>>>>> 8ca0eff9
 
         self.end_point.link_from(self.gds[0])
         self.end_point.gate_block = ~self.decision.complete

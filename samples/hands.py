#!/usr/bin/python3.3 -O
"""
Created on Jun 14, 2013

File for Hands dataset.

Copyright (c) 2013 Samsung Electronics Co., Ltd.
"""


import numpy
import os

from veles.config import root
import veles.formats as formats
import veles.external.hog as hog
from veles.mutable import Bool
import veles.plotting_units as plotting_units
import veles.znicz.nn_units as nn_units
import veles.znicz.all2all as all2all
import veles.znicz.decision as decision
import veles.znicz.evaluator as evaluator
import veles.znicz.gd as gd
import veles.znicz.loader as loader

train_dir = [os.path.join(root.common.test_dataset_root,
                          "hands/Positive/Training/*.raw"),
             os.path.join(root.common.test_dataset_root,
                          "hands/Negative/Training/*.raw")]
validation_dir = [os.path.join(root.common.test_dataset_root,
                               "hands/Positive/Testing/*.raw"),
                  os.path.join(root.common.test_dataset_root,
                               "hands/Negative/Testing/*.raw")]

root.defaults = {"decision": {"fail_iterations": 100,
                              "snapshot_prefix": "hands"},
                 "loader": {"minibatch_maxsize": 60},
                 "hands": {"global_alpha": 0.05,
                           "global_lambda": 0.0,
                           "layers": [30, 2],
                           "path_for_load_data": {"train": train_dir,
                                                  "validation":
                                                  validation_dir}}}


class Loader(loader.ImageLoader):
    """Loads Hands dataset.
    """
    def from_image(self, fnme):
        a = numpy.fromfile(fnme, dtype=numpy.uint8).astype(numpy.float32)
        sx = int(numpy.sqrt(a.size))
        a = hog.hog(a.reshape(sx, sx)).astype(numpy.float32)
        formats.normalize(a)
        return a

    def get_label_from_filename(self, filename):
        lbl = 1 if filename.find("Positive") >= 0 else 0
        return lbl


class Workflow(nn_units.NNWorkflow):
    """Sample workflow for Hands dataset.
    """
    def __init__(self, workflow, **kwargs):
        layers = kwargs.get("layers")
        device = kwargs.get("device")
        kwargs["layers"] = layers
        kwargs["device"] = device
        super(Workflow, self).__init__(workflow, **kwargs)

        self.repeater.link_from(self.start_point)

        self.loader = Loader(
            self, validation_paths=root.hands.path_for_load_data.validation,
            train_paths=root.hands.path_for_load_data.train,
            minibatch_maxsize=root.loader.minibatch_maxsize)
        self.loader.link_from(self.repeater)

        # Add fwds units
        del self.fwds[:]
        for i in range(0, len(layers)):
            if i < len(layers) - 1:
                aa = all2all.All2AllTanh(self, output_shape=[layers[i]],
                                         device=device)
            else:
                aa = all2all.All2AllSoftmax(self, output_shape=[layers[i]],
                                            device=device)
            self.fwds.append(aa)
            if i:
<<<<<<< HEAD
                self.forward[i].link_from(self.forward[i - 1])
                self.forward[i].link_attrs(self.forward[i - 1],
                                           ("input", "output"))
            else:
                self.forward[i].link_from(self.loader)
                self.forward[i].link_attrs(self.loader,
                                           ("input", "minibatch_data"))
=======
                self.fwds[i].link_from(self.fwds[i - 1])
                self.fwds[i].input = self.fwds[i - 1].output
            else:
                self.fwds[i].link_from(self.loader)
                self.fwds[i].input = self.loader.minibatch_data
>>>>>>> 8ca0eff9

        # Add evaluator for single minibatch
        self.evaluator = evaluator.EvaluatorSoftmax(self, device=device)
        self.evaluator.link_from(self.fwds[-1])
        self.evaluator.link_attrs(self.fwds[-1], ("y", "output"), "max_idx")
        self.evaluator.link_attrs(self.loader,
                           ("batch_size", "minibatch_size"),
                           ("labels", "minibatch_labels"),
                           ("max_samples_per_epoch", "total_samples"))

        # Add decision unit
        self.decision = decision.Decision(
            self, snapshot_prefix=root.decision.snapshot_prefix,
            fail_iterations=root.decision.fail_iterations)
        self.decision.link_from(self.evaluator)
        self.decision.link_attrs(self.loader,
                                 "minibatch_class",
                                 "no_more_minibatches_left",
                                 "class_samples")
        self.decision.link_attrs(
            self.evaluator,
            ("minibatch_n_err", "n_err"),
            ("minibatch_confusion_matrix", "confusion_matrix"))

        # Add gradient descent units
        del self.gds[:]
        self.gds.extend(None for i in range(0, len(self.fwds)))
        self.gds[-1] = gd.GDSM(self, device=device)
        self.gds[-1].link_from(self.decision)
        self.gds[-1].link_attrs(self.fwds[-1],
                               ("y", "output"),
                               ("h", "input"),
                               "weights", "bias")
        self.gds[-1].link_attrs(self.evaluator, "err_y")
        self.gds[-1].link_attrs(self.loader, ("batch_size", "minibatch_size"))
        self.gds[-1].gate_skip = self.decision.gd_skip
        for i in range(len(self.fwds) - 2, -1, -1):
            self.gds[i] = gd.GDTanh(self, device=device)
            self.gds[i].link_from(self.gds[i + 1])
            self.gds[i].link_attrs(self.fwds[i],
                                  ("y", "output"),
                                  ("h", "input"),
                                  "weights", "bias")
            self.gds[i].link_attrs(self.loader, ("batch_size",
                                                "minibatch_size"))
            self.gds[i].link_attrs(self.gds[i + 1], ("err_y", "err_h"))
            self.gds[i].gate_skip = self.decision.gd_skip
        self.repeater.link_from(self.gds[0])

        self.end_point.link_from(self.decision)
        self.end_point.gate_block = ~self.decision.complete

        self.loader.gate_block = self.decision.complete

        # Error plotter
        self.plt = []
        styles = ["r-", "b-", "k-"]
        for i in range(0, 3):
            self.plt.append(plotting_units.AccumulatingPlotter(
                self, name="num errors", plot_style=styles[i]))
            self.plt[-1].link_attrs(self.decision, ("input", "epoch_n_err_pt"))
            self.plt[-1].input_field = i
            self.plt[-1].link_from(self.decision if not i else self.plt[-2])
            self.plt[-1].gate_block = (~self.decision.epoch_ended if not i
                                       else Bool(False))
        self.plt[0].clear_plot = True
        self.plt[-1].redraw_plot = True
        # Confusion matrix plotter
        self.plt_mx = []
        for i in range(0, len(self.decision.confusion_matrixes)):
            self.plt_mx.append(plotting_units.MatrixPlotter(
                self, name=(("Test", "Validation", "Train")[i] + " matrix")))
            self.plt_mx[-1].link_attrs(self.decision,
                                       ("input", "confusion_matrixes"))
            self.plt_mx[-1].input_field = i
            self.plt_mx[-1].link_from(self.decision)
            self.plt_mx[-1].gate_block = ~self.decision.epoch_ended

    def initialize(self, global_alpha, global_lambda, device):
        super(Workflow, self).initialize(global_alpha=global_alpha,
                                         global_lambda=global_lambda,
                                         device=device)


def run(load, main):
    load(Workflow, layers=root.hands.layers)
    main(global_alpha=root.hands.global_alpha,
         global_lambda=root.hands.global_lambda)<|MERGE_RESOLUTION|>--- conflicted
+++ resolved
@@ -87,21 +87,13 @@
                                             device=device)
             self.fwds.append(aa)
             if i:
-<<<<<<< HEAD
-                self.forward[i].link_from(self.forward[i - 1])
-                self.forward[i].link_attrs(self.forward[i - 1],
+                self.fwds[i].link_from(self.fwds[i - 1])
+                self.fwds[i].link_attrs(self.fwds[i - 1],
                                            ("input", "output"))
             else:
-                self.forward[i].link_from(self.loader)
-                self.forward[i].link_attrs(self.loader,
+                self.fwds[i].link_from(self.loader)
+                self.fwds[i].link_attrs(self.loader,
                                            ("input", "minibatch_data"))
-=======
-                self.fwds[i].link_from(self.fwds[i - 1])
-                self.fwds[i].input = self.fwds[i - 1].output
-            else:
-                self.fwds[i].link_from(self.loader)
-                self.fwds[i].input = self.loader.minibatch_data
->>>>>>> 8ca0eff9
 
         # Add evaluator for single minibatch
         self.evaluator = evaluator.EvaluatorSoftmax(self, device=device)

--- conflicted
+++ resolved
@@ -35,8 +35,6 @@
                                   "layers": [810, 9],
                                   "path_for_load_data": {"target": target_dir,
                                                          "train": train_dir}}}
-
-#root.loader.minibatch_maxsize = 100
 
 
 class Loader(loader.ImageLoader):
@@ -62,15 +60,8 @@
             self.class_samples[1] = n
             self.class_samples[2] -= n
 
-<<<<<<< HEAD
-    def initialize(self):
-        super(Loader, self).initialize()
-        #self.shuffle_validation_train()
-=======
     def initialize(self, **kwargs):
         super(Loader, self).initialize(**kwargs)
-        self.shuffle_validation_train()
->>>>>>> 8ca0eff9
         self.info("data range: (%.6f, %.6f), target range: (%.6f, %.6f)"
                   % (self.original_data.min(), self.original_data.max(),
                      self.original_target.min(), self.original_target.max()))
@@ -167,8 +158,7 @@
 
         self.loader = Loader(
             self, train_paths=root.approximator.path_for_load_data.train,
-            target_paths=root.approximator.path_for_load_data.target,
-            minibatch_maxsize=root.loader.minibatch_maxsize)
+            target_paths=root.approximator.path_for_load_data.target)
         self.loader.link_from(self.repeater)
 
         # Add fwds units
@@ -178,33 +168,19 @@
                                      device=device)
             self.fwds.append(aa)
             if i:
-<<<<<<< HEAD
-                self.forward[i].link_from(self.forward[i - 1])
-                self.forward[i].link_attrs(self.forward[i - 1],
+                self.fwds[i].link_from(self.fwds[i - 1])
+                self.fwds[i].link_attrs(self.fwds[i - 1],
                                            ("input", "output"))
             else:
-                self.forward[i].link_from(self.loader)
-                self.forward[i].link_attrs(self.loader,
+                self.fwds[i].link_from(self.loader)
+                self.fwds[i].link_attrs(self.loader,
                                            ("input", "minibatch_data"))
-
-        # Add evaluator for single minibatch
-        self.ev = evaluator.EvaluatorMSE(self, device=device)
-        self.ev.link_from(self.forward[-1])
-        self.ev.link_attrs(self.forward[-1], ("y", "output"))
-        self.ev.link_attrs(self.loader,
-=======
-                self.fwds[i].link_from(self.fwds[i - 1])
-                self.fwds[i].input = self.fwds[i - 1].output
-            else:
-                self.fwds[i].link_from(self.loader)
-                self.fwds[i].input = self.loader.minibatch_data
 
         # Add evaluator for single minibatch
         self.evaluator = evaluator.EvaluatorMSE(self, device=device)
         self.evaluator.link_from(self.fwds[-1])
-        self.evaluator.y = self.fwds[-1].output
+        self.evaluator.link_attrs(self.forward[-1], ("y", "output"))
         self.evaluator.link_attrs(self.loader,
->>>>>>> 8ca0eff9
                            ("batch_size", "minibatch_size"),
                            ("max_samples_per_epoch", "total_samples"),
                            ("target", "minibatch_target"))
@@ -227,40 +203,20 @@
             ("minibatch_metrics", "metrics"))
 
         # Add gradient descent units
-<<<<<<< HEAD
-        self.gd = list(None for i in range(0, len(self.forward)))
-        self.gd[-1] = gd.GDTanh(self, device=device)
-        self.gd[-1].link_from(self.decision)
-        self.gd[-1].link_attrs(self.forward[-1],
-                               ("y", "output"),
-                               ("h", "input"),
-                               "weights", "bias")
-        self.gd[-1].link_attrs(self.ev, "err_y")
-        self.gd[-1].link_attrs(self.loader, ("batch_size", "minibatch_size"))
-        self.gd[-1].gate_skip = self.decision.gd_skip
-        for i in range(len(self.forward) - 2, -1, -1):
-            self.gd[i] = gd.GDTanh(self, device=device)
-            self.gd[i].link_from(self.gd[i + 1])
-            self.gd[i].link_attrs(self.forward[i],
-=======
         self.gds = list(None for i in range(0, len(self.fwds)))
         self.gds[-1] = gd.GDTanh(self, device=device)
         self.gds[-1].link_from(self.decision)
-
         self.gds[-1].link_attrs(self.fwds[-1],
                                ("y", "output"),
                                ("h", "input"),
                                "weights", "bias")
-
         self.gds[-1].link_attrs(self.evaluator, "err_y")
         self.gds[-1].link_attrs(self.loader, ("batch_size", "minibatch_size"))
         self.gds[-1].gate_skip = self.decision.gd_skip
         for i in range(len(self.fwds) - 2, -1, -1):
             self.gds[i] = gd.GDTanh(self, device=device)
             self.gds[i].link_from(self.gds[i + 1])
-
             self.gds[i].link_attrs(self.fwds[i],
->>>>>>> 8ca0eff9
                                   ("y", "output"),
                                   ("h", "input"),
                                   "weights", "bias")
